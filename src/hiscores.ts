--- conflicted
+++ resolved
@@ -1,12 +1,4 @@
-<<<<<<< HEAD
-import axios, { AxiosRequestConfig, AxiosError } from 'axios';
-=======
-import {
-  AxiosRequestConfig,
-  AxiosResponse,
-  InternalAxiosRequestConfig
-} from 'axios';
->>>>>>> 99ea3fb7
+import axios, { AxiosRequestConfig } from 'axios';
 import { BinaryData, JSDOM } from 'jsdom';
 import {
   Player,
@@ -293,7 +285,6 @@
   ];
   const shouldGetFormattedRsn = options?.shouldGetFormattedRsn ?? true;
 
-<<<<<<< HEAD
   const main = await getOfficialStats(rsn, 'main', options?.axiosConfigs?.main);
 
   const emptyResponse: HiscoresResponse = {
@@ -334,80 +325,6 @@
         player.ironman.skills.overall.xp !== player.hardcore.skills.overall.xp
       ) {
         player.dead = true;
-=======
-  const mainRes = await httpGet<HiscoresResponse>(
-    getStatsURL('main', rsn, true),
-    options?.axiosConfigs?.main
-  );
-  if (mainRes.status === 200) {
-    const emptyResponse: AxiosResponse<HiscoresResponse> = {
-      status: 404,
-      data: { skills: [], activities: [] },
-      statusText: '',
-      headers: {},
-      config: {} as InternalAxiosRequestConfig
-    };
-    const getModeStats = async (
-      mode: Extract<Gamemode, 'ironman' | 'hardcore' | 'ultimate'>
-    ): Promise<AxiosResponse<HiscoresResponse>> =>
-      otherGamemodes.includes(mode)
-        ? httpGet<HiscoresResponse>(
-            getStatsURL(mode, rsn, true),
-            options?.axiosConfigs?.[mode]
-          ).catch((err) => err)
-        : emptyResponse;
-    const formattedName = shouldGetFormattedRsn
-      ? await getRSNFormat(rsn, options?.axiosConfigs?.rsn).catch(
-          () => undefined
-        )
-      : undefined;
-
-    const player: Player = {
-      name: formattedName ?? rsn,
-      mode: 'main',
-      dead: false,
-      deulted: false,
-      deironed: false
-    };
-    player.main = parseJsonStats(mainRes.data);
-
-    const ironRes = await getModeStats('ironman');
-    if (ironRes.status === 200) {
-      player.ironman = parseJsonStats(ironRes.data);
-      const hcRes = await getModeStats('hardcore');
-      const ultRes = await getModeStats('ultimate');
-      if (hcRes.status === 200) {
-        player.mode = 'hardcore';
-        player.hardcore = parseJsonStats(hcRes.data);
-        if (
-          player.ironman.skills.overall.xp !== player.hardcore.skills.overall.xp
-        ) {
-          player.dead = true;
-          player.mode = 'ironman';
-        }
-        if (
-          player.main.skills.overall.xp !== player.ironman.skills.overall.xp
-        ) {
-          player.deironed = true;
-          player.mode = 'main';
-        }
-      } else if (ultRes.status === 200) {
-        player.mode = 'ultimate';
-        player.ultimate = parseJsonStats(ultRes.data);
-        if (
-          player.ironman.skills.overall.xp !== player.ultimate.skills.overall.xp
-        ) {
-          player.deulted = true;
-          player.mode = 'ironman';
-        }
-        if (
-          player.main.skills.overall.xp !== player.ironman.skills.overall.xp
-        ) {
-          player.deironed = true;
-          player.mode = 'main';
-        }
-      } else {
->>>>>>> 99ea3fb7
         player.mode = 'ironman';
       }
       if (
